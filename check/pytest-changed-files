#!/usr/bin/env bash

################################################################################
# Runs pytest on files that have been modified.
#
# Usage:
#     check/pytest-changed-files [BASE_REVISION] [--pytest-flags]
#
# This tool is not clever; it does not understand dependencies between all
# files. If "x.py" or "x_test.py" have been modified, it will include
# "x_test.py" in the arguments given to pytest. That's all it does.
#
# You can specify a base git revision to compare against (i.e. to use when
# determining whether or not a file is considered to have "changed"). For
# example, you can compare against 'origin/master' or 'HEAD~1'.
#
# If you don't specify a base revision, the following defaults will be tried, in
# order, until one exists:
#
#     1. upstream/master
#     2. origin/master
#     3. master
#
# If none exists, the script fails.
#
# You can pass flags such as "-v" into pytest by placing them after the
# comparison id.
################################################################################

# Get the working directory to the repo root.
cd "$( cd "$( dirname "${BASH_SOURCE[0]}" )" && pwd )"
cd $(git rev-parse --show-toplevel)

<<<<<<< HEAD
if [[ $1 == -* ]]; then
    echo -e "\e[31mArgument #1 must be what to diff against (e.g. 'origin/master' or 'HEAD~1').\e[0m"
=======
# Figure out which branch to compare against.
rest=$@
if [ ! -z "$1" ] && [[ $1 != -* ]]; then
    if [ "$(git cat-file -t $1 2> /dev/null)" != "commit" ]; then
        echo -e "\e[31mNo revision '$1'.\e[0m" >&2
        exit 1
    fi
    rev=$1
    rest=${@:2}
elif [ "$(git cat-file -t upstream/master 2> /dev/null)" == "commit" ]; then
    rev=upstream/master
elif [ "$(git cat-file -t origin/master 2> /dev/null)" == "commit" ]; then
    rev=origin/master
elif [ "$(git cat-file -t master 2> /dev/null)" == "commit" ]; then
    rev=master
else
    echo -e "\e[31mNo default revision found to compare against. Argument #1 must be what to diff against (e.g. 'origin/master' or 'HEAD~1').\e[0m" >&2
>>>>>>> 9841cfc7
    exit 1
elif [ ! -z "$1" ]; then
    branch="$1"
elif [ ! -z $(git branch --list upstream/master) ]; then
    branch=upstream/master
elif [ !-z $(git branch --list origin/master) ]; then
    branch=origin/master
elif [ !-z $(git branch --list master) ]; then
    branch=master
else
    echo -e "\e[31mNo master branch found to compare against. Argument #1 must be what to diff against (e.g. 'origin/master' or 'HEAD~1').\e[0m"
    exit 1
fi
echo "Comparing against revision '${rev}'." >&2

# Get the _test version of changed python files.
changed=$(git diff --name-only ${rev} -- \
    | grep "\.py$" \
    | sed -e "s/\.py$/_test.py/" \
    | sed -e "s/_test_test\.py$/_test.py/" \
    | perl -ne 'chomp(); if (-e $_) {print "$_\n"}' \
    | uniq \
)
num_changed=$(echo -e "${changed}" | wc -w)

# Run it.
echo "Found ${num_changed} differing files with associated tests." >&2
if [ -z "${changed}" ]; then
    exit 0
fi
pytest ${rest} ${changed}<|MERGE_RESOLUTION|>--- conflicted
+++ resolved
@@ -31,10 +31,6 @@
 cd "$( cd "$( dirname "${BASH_SOURCE[0]}" )" && pwd )"
 cd $(git rev-parse --show-toplevel)
 
-<<<<<<< HEAD
-if [[ $1 == -* ]]; then
-    echo -e "\e[31mArgument #1 must be what to diff against (e.g. 'origin/master' or 'HEAD~1').\e[0m"
-=======
 # Figure out which branch to compare against.
 rest=$@
 if [ ! -z "$1" ] && [[ $1 != -* ]]; then
@@ -52,18 +48,6 @@
     rev=master
 else
     echo -e "\e[31mNo default revision found to compare against. Argument #1 must be what to diff against (e.g. 'origin/master' or 'HEAD~1').\e[0m" >&2
->>>>>>> 9841cfc7
-    exit 1
-elif [ ! -z "$1" ]; then
-    branch="$1"
-elif [ ! -z $(git branch --list upstream/master) ]; then
-    branch=upstream/master
-elif [ !-z $(git branch --list origin/master) ]; then
-    branch=origin/master
-elif [ !-z $(git branch --list master) ]; then
-    branch=master
-else
-    echo -e "\e[31mNo master branch found to compare against. Argument #1 must be what to diff against (e.g. 'origin/master' or 'HEAD~1').\e[0m"
     exit 1
 fi
 echo "Comparing against revision '${rev}'." >&2
