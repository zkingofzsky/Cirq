# Copyright 2018 The Cirq Developers
#
# Licensed under the Apache License, Version 2.0 (the "License");
# you may not use this file except in compliance with the License.
# You may obtain a copy of the License at
#
#     https://www.apache.org/licenses/LICENSE-2.0
#
# Unless required by applicable law or agreed to in writing, software
# distributed under the License is distributed on an "AS IS" BASIS,
# WITHOUT WARRANTIES OR CONDITIONS OF ANY KIND, either express or implied.
# See the License for the specific language governing permissions and
# limitations under the License.

"""Basic types defining qubits, gates, and operations."""

from typing import (
    Optional, Sequence, FrozenSet, Tuple, Union, TYPE_CHECKING, cast
)

import numpy as np

from cirq import extension, protocols, value
from cirq.ops import raw_types, gate_features

if TYPE_CHECKING:
    # pylint: disable=unused-import
    from cirq import study
    from typing import Dict, List


LIFTED_POTENTIAL_TYPES = {t: t for t in [
    gate_features.BoundedEffect,
    gate_features.ExtrapolatableEffect,
    gate_features.ParameterizableEffect,
    gate_features.PhaseableEffect,
    gate_features.ReversibleEffect,
    gate_features.TextDiagrammable,
]}

LIFTED_POTENTIAL_TYPES[
    gate_features.CompositeOperation] = gate_features.CompositeGate
LIFTED_POTENTIAL_TYPES[
    gate_features.QasmConvertibleOperation] = gate_features.QasmConvertibleGate


class GateOperation(raw_types.Operation,
                    extension.PotentialImplementation[Union[
                        gate_features.BoundedEffect,
                        gate_features.CompositeOperation,
                        gate_features.ExtrapolatableEffect,
                        gate_features.ParameterizableEffect,
                        gate_features.PhaseableEffect,
                        gate_features.ReversibleEffect,
                        gate_features.TextDiagrammable,
                        gate_features.QasmConvertibleOperation,
                    ]]):
    """An application of a gate to a collection of qubits.

    Attributes:
        gate: The applied gate.
        qubits: A sequence of the qubits on which the gate is applied.
    """

    def __init__(self,
                 gate: raw_types.Gate,
                 qubits: Sequence[raw_types.QubitId]) -> None:
        self._gate = gate
        self._qubits = tuple(qubits)

    @property
    def gate(self) -> raw_types.Gate:
        return self._gate

    @property
    def qubits(self) -> Tuple[raw_types.QubitId, ...]:
        return self._qubits

    def with_qubits(self, *new_qubits: raw_types.QubitId) -> 'GateOperation':
        return self.gate.on(*new_qubits)

    def with_gate(self, new_gate: raw_types.Gate) -> 'GateOperation':
        return new_gate.on(*self.qubits)

    def __repr__(self):
        # Abbreviate when possible.
        if self == self.gate.on(*self.qubits):
            return '{!r}.on({})'.format(
                self.gate,
                ', '.join(repr(q) for q in self.qubits))

        return 'cirq.GateOperation(gate={!r}, qubits={!r})'.format(
            self.gate,
            list(self.qubits))

    def __str__(self):
        return '{}({})'.format(self.gate,
                               ', '.join(str(e) for e in self.qubits))

    def _group_interchangeable_qubits(self) -> Tuple[
            Union[raw_types.QubitId,
                  Tuple[int, FrozenSet[raw_types.QubitId]]],
            ...]:

        cast_gate = extension.try_cast(gate_features.InterchangeableQubitsGate,
                                       self.gate)
        if cast_gate is None:
            return self.qubits

        groups = {}  # type: Dict[int, List[raw_types.QubitId]]
        for i, q in enumerate(self.qubits):
            k = cast_gate.qubit_index_to_equivalence_group_key(i)
            if k not in groups:
                groups[k] = []
            groups[k].append(q)
        return tuple(sorted((k, frozenset(v)) for k, v in groups.items()))

    def _eq_tuple(self):
        grouped_qubits = self._group_interchangeable_qubits()
        return raw_types.Operation, self.gate, grouped_qubits

    def __hash__(self):
        return hash(self._eq_tuple())

    def __eq__(self, other):
        if not isinstance(other, type(self)):
            return NotImplemented
        return self._eq_tuple() == other._eq_tuple()

    def __ne__(self, other):
        return not self == other

    def try_cast_to(self, desired_type, extensions):
        desired_gate_type = LIFTED_POTENTIAL_TYPES.get(desired_type)
        if desired_gate_type is not None:
            cast_gate = extensions.try_cast(desired_gate_type, self.gate)
            if cast_gate is not None:
                return self.with_gate(cast_gate)
        return None

    def default_decompose(self):
        cast_gate = extension.cast(gate_features.CompositeGate, self.gate)
        return cast_gate.default_decompose(self.qubits)

<<<<<<< HEAD
    def _unitary_(self) -> Optional[np.ndarray]:
        return protocols.unitary(self._gate, None)
=======
    def _unitary_(self) -> Union[np.ndarray, type(NotImplemented)]:
        return protocols.unitary(self._gate, NotImplemented)
>>>>>>> 4fedf59e

    def text_diagram_info(self, args: gate_features.TextDiagramInfoArgs
                          ) -> gate_features.TextDiagramInfo:
        cast_gate = extension.cast(gate_features.TextDiagrammable, self.gate)
        return cast_gate.text_diagram_info(args)

    def trace_distance_bound(self) -> float:
        cast_gate = extension.cast(gate_features.BoundedEffect, self.gate)
        return cast_gate.trace_distance_bound()

    def inverse(self) -> 'GateOperation':
        cast_gate = extension.cast(gate_features.ReversibleEffect, self.gate)
        return self.with_gate(cast(raw_types.Gate, cast_gate.inverse()))

    def extrapolate_effect(self, factor: Union[float, value.Symbol]
                           ) -> 'GateOperation':
        cast_gate = extension.cast(gate_features.ExtrapolatableEffect,
                                   self.gate)
        return self.with_gate(cast(raw_types.Gate,
                                   cast_gate.extrapolate_effect(factor)))

    def phase_by(self, phase_turns: float, qubit_index: int) -> 'GateOperation':
        cast_gate = extension.cast(gate_features.PhaseableEffect,
                                   self.gate)
        return self.with_gate(cast(raw_types.Gate,
                                   cast_gate.phase_by(phase_turns,
                                                      qubit_index)))

    def __pow__(self, power: float) -> 'GateOperation':
        """Raise gate to a power, then reapply to the same qubits.

        Only works if the gate implements cirq.ExtrapolatableEffect.
        For extrapolatable gate G this means the following two are equivalent:

            (G ** 1.5)(qubit)  or  G(qubit) ** 1.5

        Args:
            power: The amount to scale the gate's effect by.

        Returns:
            A new operation on the same qubits with the scaled gate.
        """
        return self.extrapolate_effect(power)

    def is_parameterized(self) -> bool:
        cast_gate = extension.cast(gate_features.ParameterizableEffect,
                                   self.gate)
        return cast_gate.is_parameterized()

    def with_parameters_resolved_by(self,
                                    param_resolver: 'study.ParamResolver',
                                    ) -> 'GateOperation':
        cast_gate = extension.cast(gate_features.ParameterizableEffect,
                                   self.gate)
        new_gate = cast_gate.with_parameters_resolved_by(param_resolver)
        return self.with_gate(cast(raw_types.Gate, new_gate))

    def known_qasm_output(self,
                          args: gate_features.QasmOutputArgs) -> Optional[str]:
        cast_gate = extension.cast(gate_features.QasmConvertibleGate,
                                   self.gate)
        return cast_gate.known_qasm_output(self.qubits, args)<|MERGE_RESOLUTION|>--- conflicted
+++ resolved
@@ -142,13 +142,8 @@
         cast_gate = extension.cast(gate_features.CompositeGate, self.gate)
         return cast_gate.default_decompose(self.qubits)
 
-<<<<<<< HEAD
-    def _unitary_(self) -> Optional[np.ndarray]:
-        return protocols.unitary(self._gate, None)
-=======
     def _unitary_(self) -> Union[np.ndarray, type(NotImplemented)]:
         return protocols.unitary(self._gate, NotImplemented)
->>>>>>> 4fedf59e
 
     def text_diagram_info(self, args: gate_features.TextDiagramInfoArgs
                           ) -> gate_features.TextDiagramInfo:
