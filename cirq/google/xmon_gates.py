--- conflicted
+++ resolved
@@ -129,13 +129,7 @@
                 ops.InterchangeableQubitsGate,
                 ops.PhaseableEffect,
                 ops.ParameterizableEffect,
-<<<<<<< HEAD
-                ops.QasmConvertableGate,
-                ops.KnownMatrix):
-=======
-                ops.QasmConvertibleGate,
-                PotentialImplementation[ops.KnownMatrix]):
->>>>>>> 9841cfc7
+                ops.QasmConvertableGate):
     """A two-qubit interaction that phases the amplitude of the 11 state.
 
     This gate is exp(i * pi * |11><11|  * half_turn).
@@ -183,11 +177,8 @@
                                           op.exp_11.half_turns)
         return op
 
-    def has_matrix(self):
-        return not isinstance(self.half_turns, value.Symbol)
-
-    def matrix(self) -> Optional[np.ndarray]:
-        if not self.has_matrix():
+    def _maybe_unitary_effect_(self) -> Optional[np.ndarray]:
+        if isinstance(self.half_turns, value.Symbol):
             return None
         return protocols.unitary_effect(
             ops.Rot11Gate(half_turns=self.half_turns))
