# Copyright 2018 The Cirq Developers
#
# Licensed under the Apache License, Version 2.0 (the "License");
# you may not use this file except in compliance with the License.
# You may obtain a copy of the License at
#
#     https://www.apache.org/licenses/LICENSE-2.0
#
# Unless required by applicable law or agreed to in writing, software
# distributed under the License is distributed on an "AS IS" BASIS,
# WITHOUT WARRANTIES OR CONDITIONS OF ANY KIND, either express or implied.
# See the License for the specific language governing permissions and
# limitations under the License.

from cirq import ops, protocols
from cirq.circuits.optimization_pass import (
    PointOptimizationSummary,
    PointOptimizer,
)
from cirq.extension import Extensions
from cirq.google.decompositions import single_qubit_matrix_to_native_gates
from cirq.decompositions import two_qubit_matrix_to_operations
from cirq.google.xmon_gate_extensions import xmon_gate_ext
from cirq.google.xmon_gates import XmonGate


class ConvertToXmonGates(PointOptimizer):
    """Attempts to convert strange gates into XmonGates.

    First, checks if the given extensions are able to cast the gate into an
        XmonGate instance.

<<<<<<< HEAD
    Second, checks if the operation SupportsUnitaryEffect. If so, and the gate
=======
    Second, checks if the operation has a known unitary. If so, and the gate
>>>>>>> 42009e54
        is a 1-qubit or 2-qubit gate, then performs circuit synthesis of the
        operation.

    Third, checks if the given extensions are able to cast the operation into a
        CompositeOperation. If so, recurses on the decomposition.

    Fourth, if ignore_failures is set, gives up and returns the gate unchanged.
        Otherwise raises a TypeError.
    """

    def __init__(self,
                 extensions: Extensions=None,
                 ignore_failures=False) -> None:
        """
        Args:
            extensions: The extensions instance to use when trying to
                cast gates to known types. Defaults to the standard xmon
                gate extension.
            ignore_failures: If set, gates that fail to convert are forwarded
                unchanged. If not set, conversion failures raise a TypeError.
        """
        super().__init__()
        self.extensions = extensions or xmon_gate_ext
        self.ignore_failures = ignore_failures

    def _convert_one(self, op: ops.Operation) -> ops.OP_TREE:
        # Already supported?
        if isinstance(op, ops.GateOperation) and isinstance(op.gate, XmonGate):
            return op

        # Maybe we know how to wrap it?
        if isinstance(op, ops.GateOperation):
            xmon = self.extensions.try_cast(XmonGate, op.gate)
            if xmon is not None:
                return xmon.on(*op.qubits)

        # Known matrix?
<<<<<<< HEAD
        mat = protocols.unitary(op, None)
=======
        mat = protocols.unitary(op, None) if len(op.qubits) <= 2 else None
>>>>>>> 42009e54
        if mat is not None and len(op.qubits) == 1:
            gates = single_qubit_matrix_to_native_gates(mat)
            return [g.on(op.qubits[0]) for g in gates]
        if mat is not None and len(op.qubits) == 2:
            return two_qubit_matrix_to_operations(
                op.qubits[0],
                op.qubits[1],
                mat,
                allow_partial_czs=True)

        # Provides a decomposition?
        composite_op = self.extensions.try_cast(ops.CompositeOperation, op)
        if composite_op is not None:
            return composite_op.default_decompose()

        # Just let it be?
        if self.ignore_failures:
            return op

        raise TypeError("Don't know how to work with {!r}. "
                        "It isn't a GateOperation with an XmonGate, "
<<<<<<< HEAD
                        "a SupportsUnitaryEffect on 1 or 2 qubits, "
=======
                        "a 1 or 2 qubit gate with a known unitary, "
>>>>>>> 42009e54
                        "or a CompositeOperation.".format(op))

    def convert(self, op: ops.Operation) -> ops.OP_TREE:
        converted = self._convert_one(op)
        if converted is op:
            return converted
        return [self.convert(e) for e in ops.flatten_op_tree(converted)]

    def optimization_at(self, circuit, index, op):
        converted = self.convert(op)
        if converted is op:
            return None

        return PointOptimizationSummary(
            clear_span=1,
            new_operations=converted,
            clear_qubits=op.qubits)<|MERGE_RESOLUTION|>--- conflicted
+++ resolved
@@ -30,11 +30,7 @@
     First, checks if the given extensions are able to cast the gate into an
         XmonGate instance.
 
-<<<<<<< HEAD
-    Second, checks if the operation SupportsUnitaryEffect. If so, and the gate
-=======
     Second, checks if the operation has a known unitary. If so, and the gate
->>>>>>> 42009e54
         is a 1-qubit or 2-qubit gate, then performs circuit synthesis of the
         operation.
 
@@ -72,11 +68,7 @@
                 return xmon.on(*op.qubits)
 
         # Known matrix?
-<<<<<<< HEAD
-        mat = protocols.unitary(op, None)
-=======
         mat = protocols.unitary(op, None) if len(op.qubits) <= 2 else None
->>>>>>> 42009e54
         if mat is not None and len(op.qubits) == 1:
             gates = single_qubit_matrix_to_native_gates(mat)
             return [g.on(op.qubits[0]) for g in gates]
@@ -98,11 +90,7 @@
 
         raise TypeError("Don't know how to work with {!r}. "
                         "It isn't a GateOperation with an XmonGate, "
-<<<<<<< HEAD
-                        "a SupportsUnitaryEffect on 1 or 2 qubits, "
-=======
                         "a 1 or 2 qubit gate with a known unitary, "
->>>>>>> 42009e54
                         "or a CompositeOperation.".format(op))
 
     def convert(self, op: ops.Operation) -> ops.OP_TREE:
