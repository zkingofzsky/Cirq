--- conflicted
+++ resolved
@@ -18,11 +18,7 @@
 
 import numpy as np
 
-<<<<<<< HEAD
 from cirq import ops, protocols, linalg
-=======
-from cirq import ops, protocols
->>>>>>> 42009e54
 from cirq.circuits import (
     Circuit,
     PointOptimizer,
@@ -44,15 +40,6 @@
         if len(op.qubits) != 1:
             return
 
-<<<<<<< HEAD
-        indices, opers = self._scan_single_qubit_ops(circuit, index,
-                                                     op.qubits[0])
-        if not opers or (len(opers) == 1 and isinstance(opers[0], XmonGate)):
-            return
-
-        # Replace the gates with a max-2-op XY + Z construction.
-        new_operations = self._merge_rotations(op.qubits[0], opers)
-=======
         indices, operations = self._scan_single_qubit_ops(
             circuit, index, op.qubits[0])
         if not operations or (
@@ -61,7 +48,6 @@
 
         # Replace the gates with a max-2-op XY + Z construction.
         new_operations = self._merge_rotations(op.qubits[0], operations)
->>>>>>> 42009e54
 
         converter = convert_to_xmon_gates.ConvertToXmonGates()
         new_xmon_operations = [converter.convert(new_op)
@@ -83,12 +69,7 @@
             op = cast(ops.Operation, circuit.operation_at(qubit, index))
             if len(op.qubits) != 1:
                 break
-<<<<<<< HEAD
-            matrix = protocols.unitary(op, None)
-            if matrix is None:
-=======
             if protocols.unitary(op, None) is None:
->>>>>>> 42009e54
                 break
             indices.append(index)
             operations.append(op)
@@ -100,15 +81,9 @@
             qubit: ops.QubitId,
             operations: Iterable[ops.Operation]
     ) -> List[ops.Operation]:
-<<<<<<< HEAD
         matrix = linalg.dot(
             np.eye(2, dtype=np.complex128),
             *reversed([protocols.unitary(op) for op in operations]))
-=======
-        matrix = np.eye(2, dtype=np.complex128)
-        for op in operations:
-            matrix = np.dot(protocols.unitary(op), matrix)
->>>>>>> 42009e54
 
         out_gates = single_qubit_matrix_to_native_gates(matrix, self.tolerance)
         return [gate(qubit) for gate in out_gates]