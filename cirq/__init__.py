--- conflicted
+++ resolved
@@ -200,21 +200,8 @@
 )
 
 from cirq.protocols import (
-<<<<<<< HEAD
-    has_unitary_effect,
-    maybe_unitary_effect,
-    SupportsUnitaryEffect,
-    unitary_effect,
-)
-
-# Unflattened sub-modules.
-from cirq import (
-    google,
-    testing,
-=======
     SupportsUnitary,
     unitary,
->>>>>>> 35a40216
 )
 
 # Import version last since it is a relative import.
