## Simulation

Cirq comes with a built in Python simulator for testing out
small circuits.  This simulator can shard its simulation 
across different processes/threads and so take advantage of
multiple cores/CPUs.  

Currently the simulator is tailored to the gate set from
Google's Xmon architecture, but the simulator can be used
to run general gate sets, assuming that you provide an
implementation in terms of this basic gate set.

Here is a simple circuit
```python
import cirq
from cirq import Circuit
from cirq.devices import GridQubit
from cirq.google import ExpWGate, Exp11Gate, XmonMeasurementGate

q0 = GridQubit(0, 0)
q1 = GridQubit(1, 0)

def basic_circuit(meas=True):
    sqrt_x = ExpWGate(half_turns=0.5, axis_half_turns=0.0)
    cz = Exp11Gate()
    yield sqrt_x(q0), sqrt_x(q1)
    yield cz(q0, q1)
    yield sqrt_x(q0), sqrt_x(q1)
    if meas:
        yield XmonMeasurementGate(key='q0')(q0), XmonMeasurementGate(key='q1')(q1)
   
circuit = Circuit()
circuit.append(basic_circuit())
  
print(circuit)
# prints
# (0, 0): ───X^0.5───@───X^0.5───M('q0')───
#                    │
# (1, 0): ───X^0.5───@───X^0.5───M('q1')───
```

We can simulate this by creating a ``cirq.google.Simulator`` and 
passing the circuit into its ``run`` method:
```python
from cirq.google import XmonSimulator
simulator = XmonSimulator()
result = simulator.run(circuit)

print(result)
# prints something like
# q0=1 q1=1
```
Run returns an ``TrialResult``.  As you can see the result 
contains the result of any measurements for the simulation run.

The actual measurement results here depend on the seeding 
``numpy``s random seed generator. (You can set this using 
``numpy.random_seed``) Another run, can result in a different
set of measurement results:
```python
result = simulator.run(circuit)

print(result)
# prints something like
# q0=1 q1=0
```

The simulator is designed to mimic what running a program
on a quantum computer is actually like.  In particular the 
``run`` methods (``run`` and ``run_sweep``) on the simulator
do not give access to the wave function of the quantum computer
(since one doesn't have access to this on the actual quantum
hardware).  Instead the ``simulate`` methods (``simulate``, 
``simulate_sweep``, ``simulate_moment_steps``) should be used
if one wants to debug the circuit and get access to the full
wave function:
```python
import numpy as np
circuit = Circuit()
circuit.append(basic_circuit(False))    
result = simulator.simulate(circuit, qubit_order=[q0, q1])

print(np.around(result.final_state, 3))
# prints
# [-0.5-0.j   0. -0.5j  0. -0.5j -0.5+0.j ]
```

Note that the simulator uses numpy's ``float32`` precision
(which is ``complex64`` for complex numbers).

### Qubit and Amplitude Ordering

The `qubit_order` argument to the simulator's `run` method 
determines the ordering of some results, such as the 
amplitudes in the final wave function. The `qubit_order`
argument is optional. When it is omitted, qubits are ordered
ascending by their name (i.e. what their `__str__` method returns).

The simplest `qubit_order` value you can provide is a list of 
the qubits in the desired ordered. Any qubits from the circuit 
that are not in the list will be ordered using the 
default `__str__` ordering, but come after qubits that are in
the list. Be aware that all qubits in the list are included in
the simulation, even if they are not operated on by the circuit.

The mapping from the order of the qubits to the order of the 
amplitudes in the wave function can be tricky to understand. 
Basically, it is the same as the ordering used by `numpy.kron`:

```python
outside = [1, 10]
inside = [1, 2]
print(np.kron(outside, inside))
# prints
# [ 1  2 10 20]
```

More concretely, the `k`'th amplitude in the wave function
will correspond to the `k`'th case that would be encountered 
when nesting loops over the possible values of each qubit.
The first qubit's computational basis values are looped over
in the outermost loop, the last qubit's computational basis
values are looped over in the inner-most loop, etc:

```python
i = 0
for first in [0, 1]:
    for second in [0, 1]:
        print('amps[{}] is for first={}, second={}'.format(i, first, second))
        i += 1
# prints
# amps[0] is for first=0, second=0
# amps[1] is for first=0, second=1
# amps[2] is for first=1, second=0
# amps[3] is for first=1, second=1
```

We can check that this is in fact the ordering with a 
circuit that flips one qubit out of two:

```python
q_stay = cirq.NamedQubit('q_stay')
q_flip = cirq.NamedQubit('q_flip')
c = cirq.Circuit.from_ops(cirq.X(q_flip))

# first qubit in order flipped
result = simulator.simulate(c, qubit_order=[q_flip, q_stay])
print(abs(result.final_state).round(3))
# prints
# [0. 0. 1. 0.]

# second qubit in order flipped
result = simulator.simulate(c, qubit_order=[q_stay, q_flip])
print(abs(result.final_state).round(3))
# prints
# [0. 1. 0. 0.]
```

### Stepping through a Circuit

Often when debugging it is useful to not just see the end
result of a circuit, but to inspect, or even modify, the 
state of the system at different steps in the circuit.  To
support this Cirq provides a method to return an iterator
over a ``Moment`` by ``Moment`` simulation.  This is the method
``simulate_moment_steps``:
```python
circuit = Circuit()
circuit.append(basic_circuit())    
for i, step in enumerate(simulator.simulate_moment_steps(circuit)):
    print('state at step %d: %s' % (i, np.around(step.state(), 3)))
# prints something like
# state at step 0: [ 0.5+0.j   0.0+0.5j  0.0+0.5j -0.5+0.j ]
# state at step 1: [ 0.5+0.j   0.0+0.5j  0.0+0.5j  0.5+0.j ]
# state at step 2: [-0.5-0.j  -0.0+0.5j -0.0+0.5j -0.5+0.j ]
# state at step 3: [ 0.+0.j  0.+0.j -0.+1.j  0.+0.j]
```

The object returned by the ``moment_steps`` iterator is a 
``XmonStepResult``. This object has the state along with any 
measurements that occurred **during** that step (so does
not include measurement results from previous ``Moments``).
In addition, the``XmonStepResult`` contains ``set_state()``
which  can be used to set the ``state``. One can pass a valid 
full state to this method by passing a numpy array. Or 
alternatively one can pass an integer and then the state
will be set lie entirely in the computation basis state
for the binary expansion of the passed integer.

### Gate sets

The xmon simulator is designed to work with operations that are either a ``GateOperation`` applying an ``XmonGate``,
a ``CompositeOperation`` that decomposes (recursively) to ``XmonGates``,
<<<<<<< HEAD
or a 1-qubit or 2-qubit operation with a known unitary matrix (``SupportsUnitaryEffect``).
=======
or a 1-qubit or 2-qubit operation that returns a unitary matrix from its `_unitary_` method.
>>>>>>> c35cab47
By default the xmon simulator uses an ``Extension`` defined in ``xgate_gate_extensions`` to try to resolve gates that are not ``XmonGates`` to ``XmonGates``.

So if you are using a custom gate, there are multiple options
for getting it to work with the simulator:
* Define it directly as an ``XmonGate``.
* Provide a ``CompositeGate`` made up of ``XmonGates``.
* Supply an ``Extension`` to the simulator which converts
the gate to an ``XmonGate`` or to a ``CompositeGate`` which 
itself can be decomposed in ``XmonGates``. 

### Parameterized Values and Studies

In addition to circuit gates with fixed values, Cirq also 
supports gates which can have ``Symbol`` value (see
[Gates](gates.md)). These are values that can be resolved
at *run-time*. For simulators these values are resolved by
providing a ``ParamResolver``.  A ``ParamResolver`` provides
a map from the ``Symbol``'s name to its assigned value.

```python
from cirq import Symbol, ParamResolver
val = Symbol('x')
rot_w_gate = ExpWGate(half_turns=val)
circuit = Circuit()
circuit.append([rot_w_gate(q0), rot_w_gate(q1)])
for y in range(5):
    resolver = ParamResolver({'x': y / 4.0})
    result = simulator.simulate(circuit, resolver)
    print(np.around(result.final_state, 2))
# prints
# [1.+0.j 0.+0.j 0.+0.j 0.+0.j]
# [ 0.85+0.j    0.  -0.35j  0.  -0.35j -0.15+0.j  ]
# [ 0.5+0.j   0. -0.5j  0. -0.5j -0.5+0.j ]
# [ 0.15+0.j    0.  -0.35j  0.  -0.35j -0.85+0.j  ]
# [ 0.+0.j  0.-0.j  0.-0.j -1.+0.j]
```
Here we see that the ``Symbol`` is used in two gates, and then the resolver
provide this value at run time.

Parameterized values are most useful in defining what we call a
``Study``.  A ``Study`` is a collection of trials, where each 
trial is a run with a particular set of configurations and which
may be run repeatedly.  Running a study returns one 
``TrialContext`` and ``TrialResult`` per set of fixed parameter
values and repetitions (which are reported as the ``repetition_id``
in the ``TrialContext`` object).  Example:
```python
resolvers = [ParamResolver({'x': y / 2.0}) for y in range(3)]
circuit = Circuit()
circuit.append([rot_w_gate(q0), rot_w_gate(q1)])
circuit.append([XmonMeasurementGate(key='q0')(q0), XmonMeasurementGate(key='q1')(q1)])
results = simulator.run_sweep(program=circuit,
                              params=resolvers,
                              repetitions=2)
for result in results:
    print(result)
# prints something like
# repetition_id=0 x=0.0 q0=0 q1=0
# repetition_id=1 x=0.0 q0=0 q1=0
# repetition_id=0 x=0.5 q0=0 q1=1
# repetition_id=1 x=0.5 q0=1 q1=1
# repetition_id=0 x=1.0 q0=1 q1=1
# repetition_id=1 x=1.0 q0=1 q1=1
```
where we see that different repetitions for the case that the
qubit has been rotated into a superposition over computational
basis states yield different measurement results per run.
Also note that we now see the use of the ``TrialContext`` returned as the first
tuple from ``run``: it contains the ``param_dict`` describing what values were
actually used in resolving the ``Symbol``s.

TODO(dabacon): Describe the iterable of parameterized resolvers
supported by Google's API. 
  
### Simulation Configurations and Options

The xmon simulator also contain some extra configuration
on the simulate commands. One of these is ``initial_state``.  
This can be passed the full wave function as a numpy array, or 
the initial state as the binary expansion of a supplied integer 
(following the order supplied by the qubits list). 

A simulator itself can also be passed ``Options`` in it's constructor.
These options define some configuration for how the simulator runs.
For the xmon simulator, these include

> **num_shards**: The simulator works by sharding the wave function
over this many shards. If this is not a power of two, the 
smallest power of two less than or equal to this number will
be used. The sharding shards on the first log base
2 of this number qubit's state. When this is not set the 
simulator will use the number of cpus, which tends to max
out the benefit of multi-processing.

> **min_qubits_before_shard**: Sharding and multiprocessing does
not really help for very few number of qubits, and in fact can
hurt because processes have a fixed (large) cost in Python.
This is the minimum number of qubits that are needed before the
simulator starts to do sharding. By default this is 10.<|MERGE_RESOLUTION|>--- conflicted
+++ resolved
@@ -191,11 +191,7 @@
 
 The xmon simulator is designed to work with operations that are either a ``GateOperation`` applying an ``XmonGate``,
 a ``CompositeOperation`` that decomposes (recursively) to ``XmonGates``,
-<<<<<<< HEAD
-or a 1-qubit or 2-qubit operation with a known unitary matrix (``SupportsUnitaryEffect``).
-=======
 or a 1-qubit or 2-qubit operation that returns a unitary matrix from its `_unitary_` method.
->>>>>>> c35cab47
 By default the xmon simulator uses an ``Extension`` defined in ``xgate_gate_extensions`` to try to resolve gates that are not ``XmonGates`` to ``XmonGates``.
 
 So if you are using a custom gate, there are multiple options
