--- conflicted
+++ resolved
@@ -415,21 +415,12 @@
 them when run against actual hardware.
 
 Currently Cirq ships with a simulator tied strongly to the gate
-<<<<<<< HEAD
 set of the Google xmon architecture.  However, for convenience, 
 the simulator attempts to automatically convert unknown 
 operations into XmonGates (as long as the operation specifies 
 a matrix or a decomposition into XmonGates). This can in 
 principle allows us to simulate any circuit that has gates 
 that implement one and two qubit gates with specified unitary matrices. 
-=======
-set of the Google xmon architecture.  However, for convenience,
-the simulator attempts to automatically convert unknown
-operations into XmonGates (as long as the operation specifies
-a matrix or a decomposition into XmonGates). This can in
-principle allows us to simulate any circuit that has gates
-that implement one and two qubit  `KnownMatrix` gates.
->>>>>>> ecab8f7b
 Future releases of Cirq will expand these simulators.
 
 Because the simulator is tied to the xmon gate set, the simulator
